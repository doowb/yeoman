--- conflicted
+++ resolved
@@ -24,11 +24,7 @@
   // with abs path.
   //
   grunt.loadTasks(join(__dirname, '../node_modules/grunt-jasmine-task/tasks'));
-<<<<<<< HEAD
   grunt.loadTasks(join(__dirname, '../node_modules/grunt-mocha/tasks'));
-  grunt.loadTasks(join(__dirname, '../node_modules/grunt-shell/tasks'));
-=======
->>>>>>> 6551a209
 
   // and build targets, these are equivalent to alias except that we
   // defined a single task and use arguments to trigger the appropriate
